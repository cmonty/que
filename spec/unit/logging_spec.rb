--- conflicted
+++ resolved
@@ -14,22 +14,15 @@
     message['thread'].should == Thread.current.object_id
   end
 
-<<<<<<< HEAD
-  it "should not cause errors to be raised when no logger is present" do
-=======
   it "should allow a callable to be set as the logger" do
     begin
       # Make sure we can get through a work cycle without a logger.
       Que.logger = proc { $logger }
 
       Que::Job.enqueue
-      worker = Que::Worker.new
-      sleep_until { worker.sleeping? }
-
-      DB[:que_jobs].should be_empty
-
-      worker.stop
-      worker.wait_until_stopped
+      locker = Que::Locker.new
+      sleep_until { DB[:que_jobs].empty? }
+      locker.stop
 
       $logger.messages.count.should be 2
       $logger.messages.map{|m| JSON.load(m)['event']}.should == ['job_worked', 'job_unavailable']
@@ -39,7 +32,6 @@
   end
 
   it "should not raise an error when no logger is present" do
->>>>>>> a7df1595
     begin
       # Make sure we can get through a work cycle without a logger.
       Que.logger = nil
